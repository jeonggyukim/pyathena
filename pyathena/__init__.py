__version__ = '0.1'

# __all__ is taken to be the list of module names that should be imported when
# from `package import *` is encountered
# https://docs.python.org/3/tutorial/modules.html#importing-from-a-package

__all__ = ["Units",
           "LoadSim",
<<<<<<< HEAD
           "LoadSimAll",
           # SFCloud
           "LoadSimSFCloud",
           "LoadSimSFCloudAll",
           # SFCloudRad
           "LoadSimSFCloudRad",
           "LoadSimSFCloudRadAll",
           # FeedbackTest
           "LoadSimFeedbackTest",
           "LoadSimFeedbackTestAll",
           # DIG
           "LoadSimTIGRESSDIG",
           "LoadSimTIGRESSDIGAll",
           # NCR
           "LoadSimTIGRESSNCR",
           "LoadSimTIGRESSNCRAll",
           # GC
           "LoadSimTIGRESSGC",
           "LoadSimTIGRESSGCAll",
           # Single SN
           "LoadSimTIGRESSSingleSN",
           "LoadSimTIGRESSSingleSNAll",
           # XCO
           "LoadSimTIGRESSXCO",
           "LoadSimTIGRESSXCOAll",
           # CoreFormation
           "LoadSimCoreFormation",
           "LoadSimCoreFormationAll",
           # TIGRIS
           "LoadSimTIGRESSPP",
           "LoadSimTIGRESSPPAll",
           ]
=======
           "LoadSimAll"]
>>>>>>> 0dd372a1

# I/O
from .io.read_hst import read_hst
from .io.read_hdf5 import read_hdf5
from .io.read_particles import read_partab, read_parhst
from .io.timing_reader import TimingReader

from .io.read_athinput import read_athinput
from .io.read_timeit import read_timeit
from .io.read_vtk import read_vtk, AthenaDataSet
from .io.read_rst import read_rst, RestartHandler
from .io.read_zprof import read_zprof, read_zprof_all
from .io.read_sphst import read_sphst
from .io.read_starpar_vtk import read_starpar_vtk

from .classic.vtk_reader import AthenaDataSet as AthenaDataSetClassic

# LoadSim classes
from .load_sim import LoadSim, LoadSimAll

<<<<<<< HEAD
# Problem specific subclasses
from .feedback_test.load_sim_feedback_test import LoadSimFeedbackTest, LoadSimFeedbackTestAll

from .sf_cloud.load_sim_sf_cloud import LoadSimSFCloud, LoadSimSFCloudAll
from .sf_cloud_rad.load_sim_sf_cloud_rad import LoadSimSFCloudRad, LoadSimSFCloudRadAll

from .tigress_dig.load_sim_tigress_dig import LoadSimTIGRESSDIG, LoadSimTIGRESSDIGAll
from .tigress_single_sn.load_sim_tigress_single_sn import LoadSimTIGRESSSingleSN, LoadSimTIGRESSSingleSNAll
from .tigress_xco.load_sim_tigress_xco import LoadSimTIGRESSXCO, LoadSimTIGRESSXCOAll
from .tigress_ncr.load_sim_tigress_ncr import LoadSimTIGRESSNCR, LoadSimTIGRESSNCRAll
from .tigress_gc.load_sim_tigress_gc import LoadSimTIGRESSGC, LoadSimTIGRESSGCAll
from .core_formation.load_sim_core_formation import LoadSimCoreFormation, LoadSimCoreFormationAll
from .tigresspp.load_sim_tigresspp import LoadSimTIGRESSPP, LoadSimTIGRESSPPAll

# ReadObs class
from .obs.read_obs import ReadObs

=======
>>>>>>> 0dd372a1
# Utils
from .util.units import Units
from .util.rebin import rebin_xyz, rebin_xy
from .util.mass_to_lum import mass_to_lum<|MERGE_RESOLUTION|>--- conflicted
+++ resolved
@@ -6,42 +6,7 @@
 
 __all__ = ["Units",
            "LoadSim",
-<<<<<<< HEAD
-           "LoadSimAll",
-           # SFCloud
-           "LoadSimSFCloud",
-           "LoadSimSFCloudAll",
-           # SFCloudRad
-           "LoadSimSFCloudRad",
-           "LoadSimSFCloudRadAll",
-           # FeedbackTest
-           "LoadSimFeedbackTest",
-           "LoadSimFeedbackTestAll",
-           # DIG
-           "LoadSimTIGRESSDIG",
-           "LoadSimTIGRESSDIGAll",
-           # NCR
-           "LoadSimTIGRESSNCR",
-           "LoadSimTIGRESSNCRAll",
-           # GC
-           "LoadSimTIGRESSGC",
-           "LoadSimTIGRESSGCAll",
-           # Single SN
-           "LoadSimTIGRESSSingleSN",
-           "LoadSimTIGRESSSingleSNAll",
-           # XCO
-           "LoadSimTIGRESSXCO",
-           "LoadSimTIGRESSXCOAll",
-           # CoreFormation
-           "LoadSimCoreFormation",
-           "LoadSimCoreFormationAll",
-           # TIGRIS
-           "LoadSimTIGRESSPP",
-           "LoadSimTIGRESSPPAll",
-           ]
-=======
            "LoadSimAll"]
->>>>>>> 0dd372a1
 
 # I/O
 from .io.read_hst import read_hst
@@ -62,26 +27,6 @@
 # LoadSim classes
 from .load_sim import LoadSim, LoadSimAll
 
-<<<<<<< HEAD
-# Problem specific subclasses
-from .feedback_test.load_sim_feedback_test import LoadSimFeedbackTest, LoadSimFeedbackTestAll
-
-from .sf_cloud.load_sim_sf_cloud import LoadSimSFCloud, LoadSimSFCloudAll
-from .sf_cloud_rad.load_sim_sf_cloud_rad import LoadSimSFCloudRad, LoadSimSFCloudRadAll
-
-from .tigress_dig.load_sim_tigress_dig import LoadSimTIGRESSDIG, LoadSimTIGRESSDIGAll
-from .tigress_single_sn.load_sim_tigress_single_sn import LoadSimTIGRESSSingleSN, LoadSimTIGRESSSingleSNAll
-from .tigress_xco.load_sim_tigress_xco import LoadSimTIGRESSXCO, LoadSimTIGRESSXCOAll
-from .tigress_ncr.load_sim_tigress_ncr import LoadSimTIGRESSNCR, LoadSimTIGRESSNCRAll
-from .tigress_gc.load_sim_tigress_gc import LoadSimTIGRESSGC, LoadSimTIGRESSGCAll
-from .core_formation.load_sim_core_formation import LoadSimCoreFormation, LoadSimCoreFormationAll
-from .tigresspp.load_sim_tigresspp import LoadSimTIGRESSPP, LoadSimTIGRESSPPAll
-
-# ReadObs class
-from .obs.read_obs import ReadObs
-
-=======
->>>>>>> 0dd372a1
 # Utils
 from .util.units import Units
 from .util.rebin import rebin_xyz, rebin_xy
