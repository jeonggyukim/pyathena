--- conflicted
+++ resolved
@@ -297,18 +297,10 @@
         # Net cooling rate per volume [erg/s/cm^3] - nH^2*Lambda - nH*Gamma
         # (averaged over dt_mhd)
         f = 'net_cool_rate'
-<<<<<<< HEAD
-        if newcool:
-            field_dep[f] = set(['net_cool_rate'])
-            def _net_cool_rate(d, u):
-                return d['net_cool_rate']
-            func[f] = _net_cool_rate
-=======
         field_dep[f] = set(['net_cool_rate'])
         def _net_cool_rate(d, u):
             return d['net_cool_rate']
         func[f] = _net_cool_rate
->>>>>>> 31739e82
         label[f] = r'$\mathcal{L}\;[{\rm erg}\,{\rm cm^{-3}}\,{\rm s}^{-1}]$'
         cmap[f] = 'bwr_r'
         vminmax[f] = (-1e-20,1e-20)
