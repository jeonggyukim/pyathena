--- conflicted
+++ resolved
@@ -236,21 +236,12 @@
                 return d['pressure']/(d['density']*(1.1 + d['xe'] - d['xH2']))/\
                     (ac.k_B/u.energy_density).cgs.value
         else:
-            #try:
-            #field_dep[f] = set(['temperature'])
-            #def _T(d, u):
-            #    return d['temperature']
             field_dep[f] = set(['density','pressure'])
             def _T(d, u):
-<<<<<<< HEAD
                 T1 = d['pressure']/d['density']*(u.velocity**2*ac.m_p/ac.k_B).cgs.value
                 T1data = T1.data
                 T1.data = coolftn().get_temp(T1data)
                 return T1
-=======
-                return d['temperature']
-
->>>>>>> 258ce01b
         func[f] = _T
         label[f] = r'$T\;[{\rm K}]$'
         cmap[f] = cmap_shift(mpl.cm.RdYlBu_r, midpoint=3./7., name='cmap_T')
