import numpy as np
import astropy.units as au
import astropy.constants as ac
from scipy import integrate
from scipy.interpolate import interp1d

def F_E_Dr78(E):
    """Photon flux for Draine's ISRF

    Parameters
    ----------
    E : array of floats
        Photon energy (in eV)

    Returns
    -------
    F(E) : array of floats
        Angle-averaged photon flux [photons / cm^2 / s / sr / eV]
    """

    if E is not None and not isinstance(E, au.quantity.Quantity):
        E = (E*au.eV).to(au.eV)

    Funit = 1/au.cm**2/au.s/au.sr/au.eV
    return (1.658e6*(E/au.eV) - 2.152e5*(E/au.eV)**2 + 6.919e3*(E/au.eV)**3)*Funit

def nuJnu_Dr78(E):
    return (E**2*F_E_Dr78(E)).to('erg s-1 cm-2 sr-1')

def Jnu_vD82(wav):
    """Estimate of ISRF at optical wavelengths by van Dishoeck & Black (1982)
    see Fig 1 in Heays et al. (2017)

    Parameters
    ----------
    wav : array of float
        wavelength in angstrom

    Returns
    -------
    Jnu : array of float
         Mean intensity Jnu in cgs units

    """

    if wav is not None and not isinstance(wav, au.quantity.Quantity):
        wav = (wav*au.angstrom).to(au.angstrom)
    else:
        wav = wav.to(au.angstrom)

    w = wav.value
    return 2.44e-16*w**2.7/au.cm**2/au.s/au.Hz

def Jlambda_MMP83(wav):
    """ISRF etimation by Mathis, Mezger, & Panagia (1983)

    Parameters
    ----------
    wav : array of float
        wavelength in angstrom

    Returns
    -------
    Jlambda : array of float
         Mean intensity Jlambda in cgs units
    """
    w = np.array([0.0912,0.1,0.11,0.13,0.143,0.18,0.2,0.21,0.216,0.23,0.25,0.346,0.435,0.55,0.7,0.9,
                  1.2,1.8,2.2,2.4,3.4,4.0,5.0,6.0,8.0])*1e4*au.angstrom
    unit = au.erg/au.cm**2/au.s/au.micron
    # Note that there is a typo at w=3.4 micron
    four_pi_Jlambda = np.array([1.07,1.47,2.04,2.05,1.82,1.24,1.04,0.961,0.917,0.825,0.727,1.3,1.5,1.57,1.53,1.32,
                                0.926,0.406,0.241,0.189,0.0649,0.0379,0.0176,0.00921,0.00322])*1e-2*unit

    #Jnu = (four_pi_Jlambda/(4.0*np.pi*au.sr)*(w**2/ac.c)).to('erg cm-2 s-1 Hz-1 sr-1')
    Jlambda = (four_pi_Jlambda/(4.0*np.pi*au.sr)).to('erg cm-2 s-1 angstrom-1 sr-1')
    #nu = (ac.c/w).to('Hz')
    #f_Jnu = interp1d(w, Jnu, bounds_error=False, fill_value=np.nan)
    f_Jlambda = interp1d(w, Jlambda, bounds_error=False, fill_value=np.nan)

    #return f_Jnu(wav)
<<<<<<< HEAD
    return f_Jlambda(wav)

# def Jnu_MMP83(wav):

#     if wav is not None and not isinstance(wav, au.quantity.Quantity):
#         wav = (wav*au.angstrom).to(au.angstrom)
#     else:
#         wav = wav.to(au.angstrom)

#     w = wav.value
#     u_nu = np.where(np.logical_and(w < 2460.0, w >= 1340.0),
#                       2.373e-14*(w*1e-4)**(-0.6678),0.0) + \
#              np.where(np.logical_and(wav.value < 1340.0, wav.value >= 1100.0),
#                       6.825e-13*(w*1e-4), 0.0) + \
#              np.where(np.logical_and(wav.value < 1100.0, wav.value >= 912.0),
#                       1.287e-9*(w*1e-4)**(4.4172), 0.0)
#     return u_nu*((ac.c/(4.0*np.pi))).cgs.value
=======
    return f_Jlambda(wav)
>>>>>>> 6976b720
<|MERGE_RESOLUTION|>--- conflicted
+++ resolved
@@ -78,24 +78,4 @@
     f_Jlambda = interp1d(w, Jlambda, bounds_error=False, fill_value=np.nan)
 
     #return f_Jnu(wav)
-<<<<<<< HEAD
-    return f_Jlambda(wav)
-
-# def Jnu_MMP83(wav):
-
-#     if wav is not None and not isinstance(wav, au.quantity.Quantity):
-#         wav = (wav*au.angstrom).to(au.angstrom)
-#     else:
-#         wav = wav.to(au.angstrom)
-
-#     w = wav.value
-#     u_nu = np.where(np.logical_and(w < 2460.0, w >= 1340.0),
-#                       2.373e-14*(w*1e-4)**(-0.6678),0.0) + \
-#              np.where(np.logical_and(wav.value < 1340.0, wav.value >= 1100.0),
-#                       6.825e-13*(w*1e-4), 0.0) + \
-#              np.where(np.logical_and(wav.value < 1100.0, wav.value >= 912.0),
-#                       1.287e-9*(w*1e-4)**(4.4172), 0.0)
-#     return u_nu*((ac.c/(4.0*np.pi))).cgs.value
-=======
-    return f_Jlambda(wav)
->>>>>>> 6976b720
+    return f_Jlambda(wav)