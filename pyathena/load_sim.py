--- conflicted
+++ resolved
@@ -127,7 +127,6 @@
             muH = self.par['problem']['muH']
             self.u = Units(kind='LV', muH=muH)
         except KeyError:
-<<<<<<< HEAD
             try:
                 # Some old simulations run with new cooling may not have muH
                 # parameter printed out
@@ -139,9 +138,6 @@
             except:
                 self.u = units
                 pass
-=======
-            self.u = units
->>>>>>> 120d36ba
 
         self.dfi = DerivedFields(self.par).dfi
 
