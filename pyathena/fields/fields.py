--- conflicted
+++ resolved
@@ -48,7 +48,7 @@
     vminmax = dict()
     take_log = dict()
 
-    # rho [g cm^-3]
+    # rho [g cm^-3] - gas density
     f = 'rho'
     field_dep[f] = ['density']
     def _rho(d, u):
@@ -59,7 +59,7 @@
     vminmax[f] = (1e-27,1e-20)
     take_log[f] = True
 
-    # nH [cm^-3] (assume d=nH)
+    # nH [cm^-3] (assume that density = nH)
     f = 'nH'
     field_dep[f] = ['density']
     def _nH(d, u):
@@ -70,7 +70,7 @@
     vminmax[f] = (1e-3,1e4)
     take_log[f] = True
 
-    # P/kB [K cm^-3]
+    # P/kB [K cm^-3] - thermal pressure
     f = 'pok'
     field_dep[f] = set(['pressure'])
     def _pok(d, u):
@@ -176,7 +176,7 @@
     vminmax[f] = (0.1,1e3)
     take_log[f] = True
 
-    # cs [km/s]
+    # cs [km/s] - sound speed
     f = 'csound'
     field_dep[f] = set(['pressure','density'])
     def _csound(d, u):
@@ -224,15 +224,10 @@
                                   (abs(vminmax[f][0]) + abs(vminmax[f][1])),
                          name='cmap_vr')
     take_log[f] = True
-<<<<<<< HEAD
     
-    # Cooling related
-=======
-
-    # Cooling
->>>>>>> f387a332
+    # Cooling related fields
     if par['configure']['cooling'] == 'ON':
-        # T [K]
+        # T [K] - gas temperature
         f = 'T'
         if newcool:
             field_dep[f] = set(['density','pressure','xe','xH2'])
@@ -250,7 +245,7 @@
         vminmax[f] = (1e1,1e7)
         take_log[f] = True
 
-        # Td [K]
+        # Td [K] - dust temperature
         if newcool:
             f = 'Td'
             field_dep[f] = set(['temperature_dust'])
@@ -262,7 +257,8 @@
             cmap[f] = cmap_shift(mpl.cm.RdYlBu_r, midpoint=3./7., name='cmap_T')
             vminmax[f] = (1e0,1e2)
             take_log[f] = True
-        
+
+        # Cooling rate per volume [erg/s/cm^3] - nH^2*Lambda
         f = 'cool_rate'
         field_dep[f] = set(['cool_rate'])
         def _cool_rate(d, u):
@@ -273,6 +269,7 @@
         vminmax[f] = (1e-26,1e-18)
         take_log[f] = True
 
+        # Heating rate per volume [erg/s/cm^3] - nH*Gamma
         f = 'heat_rate'
         field_dep[f] = set(['heat_rate'])
         def _heat_rate(d, u):
@@ -283,6 +280,8 @@
         vminmax[f] = (1e-28,1e-20)
         take_log[f] = True
 
+        # Net cooling rate per volume [erg/s/cm^3] - nH^2*Lambda - nH*Gamma
+        # (averaged over dt_mhd)
         f = 'net_cool_rate'
         field_dep[f] = set(['cool_rate','heat_rate'])
         def _net_cool_rate(d, u):
@@ -293,6 +292,7 @@
         vminmax[f] = (-1e-20,1e-20)
         take_log[f] = False
 
+        # Cooling efficiency [erg*cm^3/s]
         f = 'Lambda_cool'
         field_dep[f] = set(['density','cool_rate'])
         def _Lambda_cool(d, u):
@@ -303,7 +303,7 @@
         vminmax[f] = (1e-30,1e-20)
         take_log[f] = True
 
-<<<<<<< HEAD
+        # Specific cooling rate [erg/s/H]
         f = 'nHLambda_cool'
         field_dep[f] = set(['density','cool_rate'])
         def _nHLambda_cool(d, u):
@@ -314,8 +314,9 @@
         vminmax[f] = (1e-30,1e-20)
         take_log[f] = True
 
+        # Specific net cooling rate [erg/s/H]
         f = 'nHLambda_cool_net'
-        field_dep[f] = set(['density','cool_rate'])
+        field_dep[f] = set(['density','cool_rate','heat_rate'])
         def _nHLambda_cool_net(d, u):
             return (d['cool_rate'] - d['heat_cool'])/d['density']
         func[f] = _nHLambda_cool_net
@@ -323,7 +324,8 @@
         cmap[f] = 'cubehelix_r'
         vminmax[f] = (1e-30,1e-20)
         take_log[f] = True
-        
+
+        # Heating efficiency [erg/s/H]
         f = 'Gamma_heat'
         field_dep[f] = set(['density','heat_rate'])
         def _Gamma_heat(d, u):
@@ -334,6 +336,7 @@
         vminmax[f] = (1e-30,1e-20)
         take_log[f] = True
 
+        # Cooling time [Myr]
         f = 't_cool'
         field_dep[f] = set(['pressure', 'cool_rate'])
         def _t_cool(d, u):
@@ -345,9 +348,6 @@
         take_log[f] = True
         
     return func, field_dep, label, cmap, vminmax, take_log    
-=======
-    return func, field_dep, label, cmap, vminmax, take_log
->>>>>>> f387a332
 
 def set_derived_fields_mag(par, x0):
 
@@ -358,6 +358,21 @@
     vminmax = dict()
     take_log = dict()
 
+    # Magnitude of Alfven velocity [km/s]
+    f = 'vAmag'
+    field_dep[f] = set(['density', 'cell_centered_B'])
+    def _vAmag(d, u):
+        return (d['cell_centered_B1']**2 +
+                d['cell_centered_B2']**2 +
+                d['cell_centered_B3']**2)**0.5*np.sqrt(u.energy_density.cgs.value)\
+            /np.sqrt(d['density']*u.density.cgs.value)/1e5
+    
+    func[f] = _vAmag
+    label[f] = r'$v_A\;[{\rm km}\,{\rm s}^{-1}]$'
+    vminmax[f] = (0.1, 1000.0)
+    cmap[f] = 'cividis'
+    take_log[f] = True
+    
     # vAx [km/s]
     f = 'vAx'
     field_dep[f] = set(['density','cell_centered_B'])
@@ -440,25 +455,7 @@
     vminmax[f] = (1e-1, 1e2)
     cmap[f] = 'cividis'
     take_log[f] = True
-
-<<<<<<< HEAD
-    # Alfven velocity [km/s]
-    f = 'vA'
-    field_dep[f] = set(['density', 'cell_centered_B'])
-    def _vA(d, u):
-        return (d['cell_centered_B1']**2 +
-                d['cell_centered_B2']**2 +
-                d['cell_centered_B3']**2)**0.5*np.sqrt(u.energy_density.cgs.value)\
-            /np.sqrt(d['density']*u.density.cgs.value)/1e5
     
-    func[f] = _vA
-    label[f] = r'$v_A\;[{\rm km}\,{\rm s}^{-1}]$'
-    vminmax[f] = (0.1, 1000.0)
-    cmap[f] = 'cividis'
-    take_log[f] = True
-    
-=======
->>>>>>> f387a332
     return func, field_dep, label, cmap, vminmax, take_log
 
 def set_derived_fields_newcool(par, x0):
@@ -751,12 +748,7 @@
     cmap[f] = 'viridis'
     vminmax[f] = (1e-4,1e4)
     take_log[f] = True
-<<<<<<< HEAD
-    
-=======
-
-
->>>>>>> f387a332
+
     # Normalized LW radiation field strength (Draine ISRF)
     f = 'chi_H2_ext'
     field_dep[f] = set(['rad_energy_density_LW_diss_ext'])
