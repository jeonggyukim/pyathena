import os
import sys
import glob
import re
import getpass
import warnings
import functools
import pickle
import yt
import tarfile
import shutil
import dateutil

import numpy as np
import pandas as pd
import xarray as xr
import os.path as osp

from inherit_docstring import inherit_docstring
from abc import ABC
from collections.abc import Mapping

from .find_files import FindFiles
from .logger import create_logger, _verbose_to_level

from .classic.vtk_reader import AthenaDataSet as AthenaDataSetClassic
from .io.read_vtk import AthenaDataSet, read_vtk_athenapp
from .io.read_vtk_tar import AthenaDataSetTar
from .io.read_hdf5 import read_hdf5
from .io.read_particles import read_partab, read_parhst
from .io.read_rst import read_rst
from .io.read_starpar_vtk import read_starpar_vtk
from .io.read_zprof import read_zprof_all
from .io.read_athinput import read_athinput
from .io.athena_read import athinput
from .util.units import Units
from .fields.fields import DerivedFields
from .plt_tools.make_movie import make_movie


class LoadSimBase(ABC):
    """Common properties to all LoadSim classes

    Parameters
    ----------

    Attributes
    ----------
    basedir : str
        Directory where simulation output files are stored.
    savdir : str
        Directory where pickles and figures are saved.
    basename : str
        basename (last component) of `basedir`.
    load_method : str
        Load vtk/hdf5 snapshots using 'pyathena', 'pythena_classic' (vtk only),
        or 'yt'. Defaults to 'pyathena'.
    athena_pp : bool
        True if athena++ simulation
    problem_id : str
        Prefix for output files.
    domain : dict
        Domain information such as box size and number of cells.
    files : dict
        Dictionary containing output file paths.
    par : dict
        Dictionary of dictionaries containing input parameters and configure
        options read from log fileoutput file names.
    config_time : pandas.Timestamp
        Date and time when the athena code is configured.
    verbose : bool or str or int
        If True/False, set logging level to 'INFO'/'WARNING'.
        Otherwise, one of valid logging levels
        ('NOTSET', 'DEBUG', 'INFO', 'WARNING', 'ERROR', 'CRITICAL')
        or their numerical values (0, 10, 20, 30, 40, 50).
        (see https://docs.python.org/3/library/logging.html#logging-levels)
    """

    # TODO: Can use pathlib.Path but there is a backward compatibility risk.
    @property
    def basedir(self):
        return self._basedir

    @property
    def basename(self):
        return self._basename

    @property
    def savdir(self):
        return self._savdir

    @savdir.setter
    def savdir(self, value):
        if value is None:
            self._savdir = self._basedir
        else:
            self._savdir = value

    @property
    def load_method(self):
        return self._load_method

    @load_method.setter
    def load_method(self, value):
        # NOTE: xarray instead of pyathena?
        if value in ['pyathena', 'pyathena_classic', 'yt']:
            self._load_method = value
        else:
            raise ValueError('Unrecognized load_method: ', value)

    @property
    def problem_id(self):
        return self._problem_id

    @property
    def athena_pp(self):
        return self._athena_pp

    @property
    def domain(self):
        return self._domain

    @property
    def config_time(self):
        return self._config_time

    @property
    def par(self):
        return self._par

    @property
    def files(self):
        return self._files

    @property
    def verbose(self):
        return self._verbose

    @verbose.setter
    def verbose(self, value):
        if hasattr(self, 'logger'):
            self.logger.setLevel(_verbose_to_level(value))
        if hasattr(self, 'ff'):
            if hasattr(self, 'logger'):
                self.ff.logger.setLevel(_verbose_to_level(value))

        self._verbose = value

@inherit_docstring
class LoadSim(LoadSimBase):
    """Class to prepare Athena simulation data analysis. Read input parameters
    and find simulation output files.

    Parameters
    ----------
    basedir : str
        Directory where simulation output files are stored.
    savdir : str, optional
        Directory where pickles and figures are saved. Defaults to `basedir`.
    load_method : {'pyathena', 'pyathena_classic', 'yt'}, optional
        Load vtk/hdf5 snapshots using 'pyathena', 'pythena_classic', or 'yt'.
        Defaults to 'pyathena'.
    verbose : bool or str or int
        If True/False, set logging level to 'INFO'/'WARNING'.
        Otherwise, one of valid logging levels
        ('NOTSET', 'DEBUG', 'INFO', 'WARNING', 'ERROR', 'CRITICAL')
        or their numerical values (0, 10, 20, 30, 40, 50).
        (see https://docs.python.org/3/library/logging.html#logging-levels)

    Attributes
    ----------
    ds : AthenaDataSet or yt DataSet
        Class for reading vtk file
    nums : list of int
        vtk/hdf5 output numbers
    u : Units object
        Simulation unit
    dfi : dict
        Derived field information

    Methods
    -------
    load_vtk() :
        reads vtk file using pythena or yt and returns DataSet object
    load_starpar_vtk() :
        reads starpar vtk file and returns pandas DataFrame object
    print_all_properties() :
        prints all attributes and callable methods

    Examples
    --------
    >>> import pyathena as pa
    >>> s = pa.LoadSim('/path/to/basedir", verbose=True)
    """

    def __init__(self, basedir, savdir=None, load_method='pyathena',
                 units=Units(kind='LV', muH=1.4271),
                 verbose=False):

        self.verbose = verbose
        self.logger = create_logger(self.__class__.__name__.split('.')[-1],
                                    verbose)
        self._basedir = basedir.rstrip('/')
        self._basename = osp.basename(self.basedir)
        self.savdir = savdir
        self.load_method = load_method

        self.logger.info('basedir: {0:s}'.format(self.basedir))
        self.logger.info('savdir: {:s}'.format(self.savdir))
        self.logger.info('load_method: {:s}'.format(self.load_method))

        self.find_files(verbose)

        # Set metadata
        self._get_domain_from_par(self.par)
        try:
<<<<<<< HEAD
            config_time = self.par['configure']['config_date']
            # Avoid un-recognized timezone FutureWarning
            config_time = config_time.replace('PDT ', '')
            config_time = config_time.replace('EDT ', '')
            config_time = config_time.replace('EST ', '')
            self.config_time = pd.to_datetime(config_time).tz_localize('US/Pacific')
            #self.config_time = self.config_time
=======
            k = 'Configure_date' if self.athena_pp else 'config_date'
            self._config_time = pd.to_datetime(dateutil.parser.parse(
            self.par['configure'][k])).tz_convert('US/Pacific')
>>>>>>> c4ce7ac2
        except:
            self._config_time = None

        # Set units and derived field infomation
        if not self.athena_pp:
            try:
                muH = self.par['problem']['muH']
                self.u = Units(kind='LV', muH=muH)
            except KeyError:
                try:
                    # Some old simulations run with new cooling may not have muH
                    # parameter printed out
                    if self.par['problem']['Z_gas'] != 1.0:
                        self.logger.warning(
                            'Z_gas={0:g} but muH is not found in par. '.\
                            format(self.par['problem']['Z_gas']) +
                            'Caution with muH={0:s}'.format(muH))
                    self.u = units
                except:
                    self.u = units
                    pass

            # TODO(SMOON) Make DerivedFields work with athena++
            self.dfi = DerivedFields(self.par).dfi
        else:
            self.u = Units(kind='custom', units_dict=self.par['units'])

    def find_files(self, verbose=None):
        """Find output files under base directory and update the `files`
        attribute.

        Parameters
        ----------
        verbose : bool or str or int
            If True/False, set logging level to 'INFO'/'WARNING'.
            Otherwise, one of valid logging levels
            ('NOTSET', 'DEBUG', 'INFO', 'WARNING', 'ERROR', 'CRITICAL')
            or their numerical values (0, 10, 20, 30, 40, 50).
            (see https://docs.python.org/3/library/logging.html#logging-levels)
        """
        if verbose is None:
            verbose = self.verbose

        try:
            self.ff = FindFiles(self.basedir, verbose)
        except OSError as e:
            raise OSError(e)

        # Transfer attributes of FindFiles to LoadSim
        # TODO: Some of these attributes don't need to be transferred.
        attrs_transfer = [
            'files', 'athena_pp', 'par', 'problem_id', 'out_fmt',
            'nums',
            # particle (Athena++)
            'nums_partab','partags', '_partab_partag_def', 'pids', 'partab_outid',
            # hdf5 (Athena++)
            'nums_hdf5', 'hdf5_outid', 'hdf5_outvar', '_hdf5_outid_def',
            '_hdf5_outvar_def',
            # zprof
            'nums_zprof', 'phase',
            # rst
            'nums_rst',
            # starpar (Athena)
            'nums_starpar',  'nums_sphst',
            # vtk
            'nums_vtk', 'nums_id0', 'nums_tar', 'nums_vtk',
            '_fmt_vtk2d_not_found']
        for attr in attrs_transfer:
            if hasattr(self.ff, attr):
                if attr in ['files', 'par', 'athena_pp', 'problem_id']:
                    setattr(self, '_' + attr, getattr(self.ff, attr))
                else:
                    setattr(self, attr, getattr(self.ff, attr))
            else:
                pass

    def load_vtk(self, num=None, ivtk=None, id0=True, load_method=None):
        """Function to read Athena vtk file using pythena or yt and
        return DataSet object.

        Parameters
        ----------
        num : int
           Snapshot number, e.g., /basedir/vtk/problem_id.xxxx.vtk
        ivtk : int
           Read i-th file in the vtk file list. Overrides num if both are given.
        id0 : bool
           Read vtk file in /basedir/id0. Default value is True.
        load_method : str
           'pyathena', 'pyathena_classic' or 'yt'

        Returns
        -------
        ds : AthenaDataSet or yt datasets
        """

        if num is None and ivtk is None:
            raise ValueError('Specify either num or ivtk')

        # Override load_method
        if load_method is not None:
            self.load_method = load_method

        if self.athena_pp:
            def filter_vtk_files(kind='vtk', num=None):
                def func(num):
                    return lambda fname: '.{0:05d}.vtk'.format(num) in fname

                return list(filter(func(num), self.files[kind]))

            fnames = filter_vtk_files('vtk', num)
            return read_vtk_athenapp(fnames)

        if not 'vtk_id0' in self.files.keys():
            id0 = False

        if id0:
            kind = ['vtk_id0', 'vtk', 'vtk_tar']
        else:
            if 'vtk' in self.files.keys():
                kind = ['vtk', 'vtk_tar', 'vtk_id0']
            else:
                kind = ['vtk_tar', 'vtk', 'vtk_id0']

        self.fname = self._get_filename(kind[0], num, ivtk)
        if self.fname is None or not osp.exists(self.fname):
            if id0:
                self.logger.info('[load_vtk]: Vtk file does not exist. ' + \
                                 'Try joined/tarred vtk')
            else:
                self.logger.info('[load_vtk]: Vtk file does not exist. ' + \
                                 'Try vtk in id0')

            for kind_ in (kind[1], kind[2]):
                # Check if joined vtk (or vtk in id0) exists
                self.fname = self._get_filename(kind_, num, ivtk)
                if self.fname is None or not osp.exists(self.fname):
                    self.logger.info('[load_vtk]: Vtk file does not exist.')
                else:
                    self.logger.info('[load_vtk]: Found vtk file in "{}"\
                                     '.format(kind_))
                    break

        if self.fname.endswith('vtk'):
            if self.load_method == 'pyathena':
                self.ds = AthenaDataSet(self.fname, units=self.u, dfi=self.dfi)
                self._domain = self.ds.domain
                self.logger.info('[load_vtk]: {0:s}. Time: {1:f}'.format(\
                    osp.basename(self.fname), self.ds.domain['time']))

            elif self.load_method == 'pyathena_classic':
                self.ds = AthenaDataSetClassic(self.fname)
                self._domain = self.ds.domain
                self.logger.info('[load_vtk]: {0:s}. Time: {1:f}'.format(\
                    osp.basename(self.fname), self.ds.domain['time']))

            elif self.load_method == 'yt':
                if hasattr(self, 'u'):
                    units_override = self.u.units_override
                else:
                    units_override = None
                self.ds = yt.load(self.fname, units_override=units_override)
            else:
                self.logger.error('load_method "{0:s}" not recognized.'.format(
                    self.load_method) + \
                    ' Use either "yt", "pyathena", "pyathena_classic".')
        elif self.fname.endswith('tar'):
            if self.load_method == 'pyathena':
                self.ds = AthenaDataSetTar(self.fname, units=self.u,
                                           dfi=self.dfi)
                self._domain = self.ds.domain
                self.logger.info('[load_vtk_tar]: {0:s}. Time: {1:f}'.format(\
                    osp.basename(self.fname), self.ds.domain['time']))
            elif self.load_method == 'yt':
                if hasattr(self, 'u'):
                    units_override = self.u.units_override
                else:
                    units_override = None
                self.ds = yt.load(self.fname, units_override=units_override)
            else:
                self.logger.error('load_method "{0:s}" not recognized.'.format(
                    self.load_method) + ' Use either "yt" or "pyathena".')

        return self.ds

    def load_hdf5(self, num=None, ihdf5=None,
                  outvar=None, outid=None, load_method=None, **kwargs):
        """Function to read Athena hdf5 file using pythena or yt and
        return DataSet object.

        Parameters
        ----------
        num : int
           Snapshot number, e.g., /basedir/problem_id.out?.?????.athdf
        ihdf5 : int
           Read i-th file in the hdf5 file list. Overrides num if both are given.
        outvar : str
           Variable name, e.g, 'prim', 'cons', 'uov'. Default value is 'prim'
           or 'cons'. Overrides outid.
        outid : int
           output block number (output[n] in the input file).
        load_method : str
           'pyathena' or 'yt'

        Returns
        -------
        ds : xarray AthenaDataSet or yt datasets

        Examples
        --------
        >>> from pyathena.load_sim import LoadSim
        >>> s = LoadSim("/path/to/basedir")
        >>> # Load everything at snapshot number 30.
        >>> ds = s.load_hdf5(30)
        >>> # Read the domain information only, without loading the fields.
        >>> ds = s.load_hdf5(30, header_only=True)
        >>> # Load the selected fields.
        >>> ds = s.load_hdf5(30, quantities=['dens', 'mom1', 'mom2', 'mom3'])
        >>> # Load the selected region.
        >>> ds = s.load_hdf5(30, x1_min=-0.5, x1_max=0.5, x2_min=1, x2_max=1.2)
        """

        if num is None and ihdf5 is None:
            raise ValueError('Specify either num or ihdf5')

        # Override load_method
        if load_method is not None:
            self.load_method = load_method

        if outid is None and outvar is None:
            outid = self._hdf5_outid_def
            outvar = self._hdf5_outvar_def
        elif outid is not None:
            if not outid in self.hdf5_outid:
                self.logger.error('Invalid hdf5 output id!')
            idx = [i for i,v in enumerate(self.hdf5_outid) if v == outid][0]
            outvar = self.hdf5_outvar[idx]
        elif outvar is not None:
            if not outvar in self.hdf5_outvar:
                self.logger.error('Invalid hdf5 variable!')
            idx = [i for i,v in enumerate(self.hdf5_outvar) if v == outvar][0]
            outid = self.hdf5_outid[idx]

        self.fhdf5 = self._get_fhdf5(outid, outvar, num, ihdf5)
        if self.fhdf5 is None or not osp.exists(self.fhdf5):
            self.logger.info('[load_hdf5]: hdf5 file does not exist. ')

        if self.load_method == 'pyathena':
            try:
                refinement = self.par['mesh']['refinement']
            except KeyError:
                # Cannot determine if refinement is turned on/off without reading the
                # HDF5 file and without <refinement> block in athinput.
                # This part needs to be improved later.
                refinement = 'none'

            if refinement != 'none':
                self.logger.error('load_method "{0:s}" does not support mesh\
                        refinement data. Use "yt" instead'.format(self.load_method))
                self.ds = None
            else:
                self.ds = read_hdf5(self.fhdf5, **kwargs)

        elif self.load_method == 'yt':
            if hasattr(self, 'u'):
                units_override = self.u.units_override
            else:
                units_override = None
            self.ds = yt.load(self.fhdf5, units_override=units_override)
        else:
            self.logger.error('load_method "{0:s}" not recognized.'.format(
                self.load_method) + ' Use either "yt" or "pyathena".')

        return self.ds

    def load_partab(self, num=None, ipartab=None,
                    partag=None, **kwargs):
        """Read Athena++ partab file.

        Parameters
        ----------
        num : int
           Snapshot number.
           e.g., /basedir/partab/problem_id.out?.num.par?.tab.
        ipartab : int
           Read i-th file in the partab file list.
           Overrides num if both are given.
        partag : int
           Particle id in the input file. Default value is 'par0'

        Returns
        -------
        pds : pandas.DataFrame
            Particle data
        """
        if num is None and ipartab is None:
            raise ValueError('Specify either num or ipartab')

        if partag is None:
            partag = self._partab_partag_def

        self.fpartab = self._get_fpartab(self.partab_outid, partag, num, ipartab)
        if self.fpartab is None or not osp.exists(self.fpartab):
            self.logger.info('[load_partab]: partab file does not exist. ')

        self.pds = read_partab(self.fpartab, **kwargs)

        return self.pds

    def load_parhst(self, pid, **kwargs):
        """Read Athena++ individual particle history

        Parameters
        ----------
        pid : int
           Particle id, e.g., /basedir/partab/problem_id.pid.csv

        Returns
        -------
        phst : pandas.DataFrame
            Individual particle history
        """

        self.fparhst = self._get_fparhst(pid)
        if self.fparhst is None or not osp.exists(self.fparhst):
            self.logger.info('[load_parhst]: parhst file does not exist. ')

        self.phst = read_parhst(self.fparhst, **kwargs)

        return self.phst

    def load_starpar_vtk(self, num=None, ivtk=None, force_override=False,
                         verbose=False):
        """Function to read Athena starpar_vtk file using pythena and
        return DataFrame object.

        Parameters
        ----------
        num : int
           Snapshot number, e.g., /basedir/starpar/problem_id.xxxx.starpar.vtk
        ivtk : int
           Read i-th file in the vtk file list. Overrides num if both are given.
        force_override : bool
           Flag to force read of starpar_vtk file even when pickle exists

        Returns
        -------
        sp : Pandas DataFrame object
        """

        if num is None and ivtk is None:
            raise ValueError('Specify either num or ivtk')

        # get starpar_vtk file name and check if it exist
        self.fstarvtk = self._get_filename('starpar_vtk', num, ivtk)
        if self.fstarvtk is None or not osp.exists(self.fstarvtk):
            self.logger.error('[load_starpar_vtk]: Starpar vtk file does not exist.')

        self.sp = read_starpar_vtk(self.fstarvtk,
                force_override=force_override, verbose=verbose)
        self.logger.info('[load_starpar_vtk]: {0:s}. Time: {1:f}'.format(\
                 osp.basename(self.fstarvtk), self.sp.time))

        return self.sp

    def load_rst(self, num=None, irst=None, verbose=False):
        if num is None and ivtk is None:
            raise ValueError('Specify either num or irst')

        # get starpar_vtk file name and check if it exist
        self.frst = self._get_filename('rst', num, irst)
        if self.frst is None or not osp.exists(self.frst):
            self.logger.error('[load_rst]: rst file does not exist.')

        self.rh = read_rst(self.frst, verbose=verbose)
        self.logger.info('[load_rst]: {0:s}. Time: {1:f}'.format(\
                 osp.basename(self.frst), self.rh.time))

        return self.rh

    def create_tar_all(self,remove_original=False,kind='vtk'):
        for num in self.nums_id0:
            self.move_to_tardir(num=num, kind=kind)
        raw_tardirs = self._find_match([(kind,"????")])
        for num in [int(f[-4:]) for f in raw_tardirs]:
            self.create_tar(num=num, remove_original=remove_original, kind=kind)

    def move_to_tardir(self, num=None, kind='vtk'):
        """Move vtk files from id* to vtk/XXXX

        Parameters
        ----------
        num : int
           Snapshot number, e.g., /basedir/vtk/xxxx

        """
        # set tar file name
        dirname = osp.join(self.basedir,kind)
        fpattern = '{0:s}.{1:04d}.tar'
        tarname = osp.join(dirname, fpattern.format(self.problem_id, num))
        tardir = os.path.join(dirname,'{0:04d}'.format(num))

        # move files to vtk/num/*.num.tar
        if osp.isdir(tardir):
            self.logger.info('[move_to_tardir] {:s} exists'.format(tardir))
            return

        # move files under id* to vtk/num
        # create folder
        # self.logger.info('[create_vtk_tar] create a folder {:s}'.format(tardir))
        os.makedirs(tardir)
        # find files
        if kind == 'vtk':
            id_files = [self._get_filename('vtk_id0',num=num)]
        elif kind == 'rst':
            id_files = [self._get_filename('rst',num=num)]
        id_files += self._find_match([('id*','{0:s}-id*.{1:04d}.{2:s}'.\
                                     format(self.problem_id, num, kind))])
        # move each file
        self.logger.info('[move_to_tardir] moving {:d} files to {:s}'.\
                         format(len(id_files),tardir))
        for f in id_files: shutil.move(f,tardir)

    def create_tar(self, num=None, remove_original=False, kind='vtk'):
        """Creating tarred vtk/rst from rearranged output

        Parameters
        ----------
        num : int
           Snapshot number, e.g., /basedir/vtk/xxxx
        remove_original : bool
           Remove original after tar it if True
        kind : string
           vtk or rst
        """
        # set tar file name
        dirname = osp.join(self.basedir,kind)
        fpattern = '{0:s}.{1:04d}.tar'
        tarname = osp.join(dirname, fpattern.format(self.problem_id, num))
        tardir = os.path.join(dirname,'{0:04d}'.format(num))

        # remove originals
        def remove_tardir():
            if osp.isdir(tardir) and remove_original:
                self.logger.info('[create_tar] removing originals'
                                 ' at {}'.format(tardir))
                try:
                    shutil.rmtree(tardir)
                except OSError as e:
                    print ("Error: %s - %s." % (e.filename, e.strerror))

        # check file existence
        if osp.isfile(tarname):
            # if tar file exists, remove original and quit
            self.logger.info('[create_tar] tar file already exists')
            remove_tardir()
            return

        # tar to vtk/problem_id.num.tar
        self.logger.info('[create_tar] tarring {:s}'.format(tardir))

        tf = tarfile.open(tarname,'x')
        tf.add(tardir)
        tf.close()

        # remove_original
        remove_tardir()

    def print_all_properties(self):
        """Print all attributes and callable methods
        """

        attr_list = list(self.__dict__.keys())
        print('Attributes:\n', attr_list)
        print('\nMethods:')
        method_list = []
        for func in sorted(dir(self)):
            if not func.startswith("__"):
                if callable(getattr(self, func)):
                    method_list.append(func)
                    print(func, end=': ')
                    print(getattr(self, func).__doc__)
                    print('-------------------------')

    def make_movie(self, fname_glob=None, fname_out=None, fps_in=10, fps_out=10,
                   force_override=False, display=False):

        if fname_glob is None:
            fname_glob = osp.join(self.basedir, 'snapshots', '*.png')
        if fname_out is None:
            fname_out = osp.join('/tigress/{0:s}/movies/{1:s}.mp4'.format(
                getpass.getuser(), self.basename))

        if force_override or not osp.exists(fname_out):
            self.logger.info('Make a movie from files: {0:s}'.format(fname_glob))
            make_movie(fname_glob, fname_out, fps_in, fps_out)
            self.logger.info('Movie saved to {0:s}'.format(fname_out))
        else:
            self.logger.info('File already exists: {0:s}'.format(fname_out))

    def _get_domain_from_par(self, par):
        """Get domain info from par['domain1']. Time is set to None.
        """
        domain = dict()
        if self.athena_pp:
            d = par['mesh']
            domain['Nx'] = np.array([d['nx1'], d['nx2'], d['nx3']])
        else:
            d = par['domain1']
            domain['Nx'] = np.array([d['Nx1'], d['Nx2'], d['Nx3']])
        domain['ndim'] = np.sum(domain['Nx'] > 1)
        domain['le'] = np.array([d['x1min'], d['x2min'], d['x3min']])
        domain['re'] = np.array([d['x1max'], d['x2max'], d['x3max']])
        domain['Lx'] = domain['re'] - domain['le']
        domain['dx'] = domain['Lx']/domain['Nx']
        domain['center'] = 0.5*(domain['le'] + domain['re'])
        domain['time'] = None

<<<<<<< HEAD
            # Find problem_id.task_time.txt
            ftasktime = self._find_match(tasktime_patterns)
            if ftasktime:
                self.files['task_time'] = ftasktime[0]
                self.logger.info('task_time: {0:s}'.format(self.files['task_time']))
            else:
                self.logger.info('{}.task_time.txt not found.'.format(self.problem_id))

        # Find history dump and
        # Extract problem_id (prefix for output file names)
        # Assumes that problem_id does not contain '.'
        if 'hst' in self.out_fmt:
            fhst = self._find_match(hst_patterns)
            if fhst:
                self.files['hst'] = fhst[0]
                if not hasattr(self, 'problem_id'):
                    self.problem_id = osp.basename(self.files['hst']).split('.')[:-1]
                self.logger.info('hst: {0:s}'.format(self.files['hst']))
            else:
                self.logger.warning('Could not find hst file in {0:s}'.\
                                    format(self.basedir))

        # Find sn dump
        if self.athena_pp:
            fsn = self._find_match(sn_patterns)
            if fsn:
                self.files['sn'] = fsn[0]
                self.logger.info('sn: {0:s}'.format(self.files['sn']))
            else:
                if self.par is not None:
                    # Issue warning only if iSN is nonzero
                    try:
                        if self.par['feedback']['iSN'] != 0:
                            self.logger.warning('Could not find sn file in {0:s},' +
                            ' but <feedback>/iSN={1:d}'.\
                            format(self.basedir, self.par['feedback']['iSN']))
                    except KeyError:
                        pass

            # Find sphst dump
            fsphst = self._find_match(sphst_patterns)
            if fsphst:
                self.files['sphst'] = fsphst
                self.nums_sphst = [int(f[-10:-5]) for f in self.files['sphst']]
                self.logger.info('sphst: {0:s} nums: {1:d}-{2:d}'.format(
                    osp.dirname(self.files['sphst'][0]),
                    self.nums_sphst[0], self.nums_sphst[-1]))

        # Find vtk files
        # vtk files in both basedir (joined) and in basedir/id0
        if 'vtk' in self.out_fmt and not self.athena_pp:
            self.files['vtk'] = self._find_match(vtk_patterns)
            self.files['vtk_id0'] = self._find_match(vtk_id0_patterns)
            self.files['vtk_tar'] = self._find_match(vtk_tar_patterns)
            if not self.files['vtk'] and not self.files['vtk_id0'] and \
               not self.files['vtk_tar']:
                self.logger.warning(
                    'vtk files not found in {0:s}'.format(self.basedir))
                self.nums = None
                self.nums_id0 = None
            else:
                self.nums = [int(f[-8:-4]) for f in self.files['vtk']]
                self.nums_id0 = [int(f[-8:-4]) for f in self.files['vtk_id0']]
                self.nums_tar = [int(f[-8:-4]) for f in self.files['vtk_tar']]
                if self.nums_id0:
                    self.logger.info('vtk in id0: {0:s} nums: {1:d}-{2:d}'.format(
                        osp.dirname(self.files['vtk_id0'][0]),
                        self.nums_id0[0], self.nums_id0[-1]))
                    if not hasattr(self, 'problem_id'):
                        self.problem_id = osp.basename(self.files['vtk_id0'][0]).split('.')[-2:]
                if self.nums:
                    self.logger.info('vtk (joined): {0:s} nums: {1:d}-{2:d}'.format(
                        osp.dirname(self.files['vtk'][0]),
                        self.nums[0], self.nums[-1]))
                    if not hasattr(self, 'problem_id'):
                        self.problem_id = osp.basename(self.files['vtk'][0]).split('.')[-2:]
                else:
                    self.nums = self.nums_id0
                if self.nums_tar:
                    self.logger.info('vtk in tar: {0:s} nums: {1:d}-{2:d}'.format(
                        osp.dirname(self.files['vtk_tar'][0]),
                        self.nums_tar[0], self.nums_tar[-1]))
                    if not hasattr(self, 'problem_id'):
                        self.problem_id = osp.basename(self.files['vtk_tar'][0]).split('.')[-2:]
                    self.nums = self.nums_tar
            try:
                self.nums_vtk_all = list(set(self.nums)|
                                         set(self.nums_id0)|
                                         set(self.nums_tar))
                self.nums_vtk_all.sort()
            except TypeError:
                self.nums_vtk_all = []

            # Check (joined) vtk file size
            sizes = [os.stat(f).st_size for f in self.files['vtk']]
            if len(set(sizes)) > 1:
                size = max(set(sizes), key=sizes.count)
                flist = [(i, s // 1024**2) for i, s in enumerate(sizes) if s != size]
                self.logger.warning('Vtk file size is not unique.')
                for f in flist:
                   self.logger.debug('vtk num:', f[0], 'size [MB]:', f[1])

            # Check (tarred) vtk file size
            sizes = [os.stat(f).st_size for f in self.files['vtk_tar']]
            if len(set(sizes)) > 1:
                size = max(set(sizes), key=sizes.count)
                flist = [(i, s // 1024**2) for i, s in enumerate(sizes) if s != size]
                self.logger.warning('Vtk file size is not unique.')
                for f in flist:
                   self.logger.debug('vtk num:', f[0], 'size [MB]:', f[1])
        elif 'vtk' in self.out_fmt and self.athena_pp:
            # Athena++ vtk files
            self.files['vtk'] = self._find_match(vtk_athenapp_patterns)
            self.nums_vtk = list(set([int(f[-9:-4]) for f in self.files['vtk']]))
            self.nums_vtk.sort()

        # Find hdf5 files
        # hdf5 files in basedir
        if 'hdf5' in self.out_fmt:
            self.files['hdf5'] = dict()
            self.nums_hdf5 = dict()
            for i,v in zip(self.hdf5_outid,self.hdf5_outvar):
                hdf5_patterns_ = []
                for p in hdf5_patterns:
                    p = list(p)
                    p[-1] = p[-1].replace('out?', 'out{0:d}'.format(i))
                    hdf5_patterns_.append(tuple(p))
                self.files['hdf5'][v] = self._find_match(hdf5_patterns_)
                if not self.files['hdf5'][v]:
                    self.logger.warning(
                        'hdf5 ({0:s}) files not found in {1:s}'.\
                        format(v,self.basedir))
                    self.nums_hdf5[v] = None
                else:
                    self.nums_hdf5[v] = [int(f[-11:-6]) \
                                              for f in self.files['hdf5'][v]]
                    self.logger.info('hdf5 ({0:s}): {1:s} nums: {2:d}-{3:d}'.format(
                        v, osp.dirname(self.files['hdf5'][v][0]),
                        self.nums_hdf5[v][0], self.nums_hdf5[v][-1]))
                    if not hasattr(self, 'problem_id'):
                        self.problem_id = osp.basename(
                            self.files['hdf5'][self._hdf5_outvar_def][0]).split('.')[-2:]
            # Set nums array
            self.nums = self.nums_hdf5[self._hdf5_outvar_def]

        # Find starpar files
        if 'starpar_vtk' in self.out_fmt:
            fstarpar = self._find_match(starpar_patterns)
            if fstarpar:
                self.files['starpar_vtk'] = fstarpar
                self.nums_starpar = [int(f[-16:-12]) for f in self.files['starpar_vtk']]
                self.logger.info('starpar_vtk: {0:s} nums: {1:d}-{2:d}'.format(
                    osp.dirname(self.files['starpar_vtk'][0]),
                    self.nums_starpar[0], self.nums_starpar[-1]))
            else:
                self.logger.warning(
                    'starpar files not found in {0:s}.'.format(self.basedir))

        # Find partab files
        if 'partab' in self.out_fmt:
            self.files['partab'] = dict()
            self.nums_partab = dict()
            for partag in self.partags:
                partab_patterns_ = []
                for p in partab_patterns:
                    p = list(p)
                    p[-1] = p[-1].replace('par?', partag)
                    partab_patterns_.append(tuple(p))
                self.files['partab'][partag] = self._find_match(partab_patterns_)
                if not self.files['partab'][partag]:
                    self.logger.warning(
                        'partab ({0:s}) files not found in {1:s}'.\
                        format(partag, self.basedir))
                    self.nums_partab[partag] = None
                else:
                    self.nums_partab[partag] = [int(f[-14:-9])
                                                 for f in self.files['partab'][partag]]
                    self.logger.info('partab ({0:s}): {1:s} nums: {2:d}-{3:d}'.format(
                        partag, osp.dirname(self.files['partab'][partag][0]),
                        self.nums_partab[partag][0], self.nums_partab[partag][-1]))

        # Find parhst files
        if self.athena_pp and any(['particle' in k for k in self.par.keys()]):
            fparhst = self._find_match(parhst_patterns)
            if fparhst:
                self.files['parhst'] = fparhst
                self.pids = [int(f.split('/')[-1].split('.')[1].strip('par'))
                            for f in self.files['parhst']]
                self.pids.sort()
                self.logger.info('parhst: {0:s} pids: {1:d}-{2:d}'.format(
                    osp.dirname(self.files['parhst'][0]),
                    self.pids[0], self.pids[-1]))
            else:
                self.pids = []
                self.logger.warning(
                    'parhst files not found in {0:s}.'.format(self.basedir))

        # Find zprof files
        # Multiple zprof files for each snapshot.
        if 'zprof' in self.out_fmt:
            fzprof = self._find_match(zprof_patterns)
            if fzprof:
                self.files['zprof'] = fzprof
                self.nums_zprof = dict()
                self.phase = []
                for f in self.files['zprof']:
                    _, num, ph, _ = osp.basename(f).split('.')[-4:]
                    try:
                        self.nums_zprof[ph].append(int(num))
                    except KeyError:
                        self.phase.append(ph)
                        self.nums_zprof[ph] = []
                        self.nums_zprof[ph].append(int(num))

                # Check if number of files for each phase matches
                num = [len(self.nums_zprof[ph]) for ph in self.nums_zprof.keys()]
                if not all(num):
                    self.logger.warning('Number of zprof files doesn\'t match.')
                    self.logger.warning(', '.join(['{0:s}: {1:d}'.format(ph, \
                        len(self.nums_zprof[ph])) for ph in self.phase][:-1]))
                else:
                    self.logger.info('zprof: {0:s} nums: {1:d}-{2:d}'.format(
                    osp.dirname(self.files['zprof'][0]),
                    self.nums_zprof[self.phase[0]][0],
                    self.nums_zprof[self.phase[0]][-1]))

            else:
                self.logger.warning(
                    'zprof files not found in {0:s}.'.format(self.basedir))

        # 2d vtk files
        self._fmt_vtk2d_not_found = []
        for fmt in self.out_fmt:
            if '.vtk' in fmt:
                fmt = fmt.split('.')[0]
                patterns = [('id0', '*.????.{0:s}.vtk'.format(fmt)),
                    ('{0:s}'.format(fmt), '*.????.{0:s}.vtk'.format(fmt))]
                files = self._find_match(patterns)
                if files:
                    self.files[f'{fmt}'] = files
                    setattr(self, f'nums_{fmt}', [int(osp.basename(f).split('.')[1]) \
                                                  for f in self.files[f'{fmt}']])
                else:
                    # Some 2d vtk files may not be found in id0 folder (e.g., slices)
                    self._fmt_vtk2d_not_found.append(fmt)

        if self._fmt_vtk2d_not_found:
            self.logger.info('These vtk files need to be found ' + \
                             'using find_files_vtk2d() method: ' + \
                             ', '.join(self._fmt_vtk2d_not_found))
        # Find rst files
        if 'rst' in self.out_fmt:
            if hasattr(self,'problem_id'):
                rst_patterns = [('rst','{}.*.rst'.format(self.problem_id)),
                                ('rst','{}.*.tar'.format(self.problem_id)),
                                ('id0','{}.*.rst'.format(self.problem_id)),
                                ('{}.*.rst'.format(self.problem_id),)]
                frst = self._find_match(rst_patterns)
                if frst:
                    self.files['rst'] = frst
                    if self.athena_pp:
                        numbered_rstfiles = [f for f in self.files['rst'] if 'final' not in f]
                        self.nums_rst = [int(f[-9:-4]) for f in numbered_rstfiles]
                    else:
                        self.nums_rst = [int(f[-8:-4]) for f in self.files['rst']]
                    self.logger.info('rst: {0:s} nums: {1:d}-{2:d}'.format(
                                     osp.dirname(self.files['rst'][0]),
                                     self.nums_rst[0], self.nums_rst[-1]))
                else:
                    self.logger.info(
                        'rst files not found in {0:s}.'.format(self.basedir))
=======
        self._domain = domain
>>>>>>> c4ce7ac2

    def find_files_vtk2d(self):

        self.logger.info('Find 2d vtk: {0:s}'.format(' '.join(self._fmt_vtk2d_not_found)))
        for fmt in self._fmt_vtk2d_not_found:
            fmt = fmt.split('.')[0]
            patterns = [('id*', '*.????.{0:s}.vtk'.format(fmt)),
                ('{0:s}'.format(fmt), '*.????.{0:s}.vtk'.format(fmt))]
            files = self._find_match(patterns)
            if files:
                self.files[f'{fmt}'] = files
                setattr(self, f'nums_{fmt}', [int(osp.basename(f).split('.')[1]) \
                                              for f in self.files[f'{fmt}']])
            else:
                self.logger.info('{0:s} files not found '.format(fmt))


    def _get_filename(self, kind, num=None, ivtk=None):
        """Get file path
        """

        # TODO: can be moved to FindFiles?
        try:
            dirname = osp.dirname(self.files[kind][0])
        except IndexError:
            return None
        if ivtk is not None:
            fname = self.files[kind][ivtk]
        else:
            if kind == 'starpar_vtk':
                fpattern = '{0:s}.{1:04d}.starpar.vtk'
            elif kind == 'rst':
                fpattern = '{0:s}.{1:04d}.rst'
            elif kind == 'rst_tar':
                fpattern = '{0:s}.{1:04d}.rst'
            elif kind == 'vtk_tar':
                fpattern = '{0:s}.{1:04d}.tar'
            else:
                fpattern = '{0:s}.{1:04d}.vtk'
            fname = osp.join(dirname, fpattern.format(self.problem_id, num))

        return fname

    def _get_fhdf5(self, outid, outvar, num=None, ihdf5=None):
        """Get hdf5 file path
        """

        try:
            dirname = osp.dirname(self.files['hdf5'][outvar][0])
        except IndexError:
            return None
        if ihdf5 is not None:
            fhdf5 = self.files['hdf5'][outvar][ihdf5]
        else:
            fpattern = '{0:s}.out{1:d}.{2:05d}.athdf'
            fhdf5 = osp.join(dirname, fpattern.format(
                self.problem_id, outid, num))

        return fhdf5

    def _get_fpartab(self, outid, partag, num=None, ipartab=None):
        """Get partab file path
        """

        try:
            dirname = osp.dirname(self.files['partab'][partag][0])
        except IndexError:
            return None
        if ipartab is not None:
            fpartab = self.files['partab'][partag][ipartab]
        else:
            fpattern = '{0:s}.out{1:d}.{2:05d}.{3:s}.tab'
            fpartab = osp.join(dirname, fpattern.format(
                self.problem_id, outid, num, partag))

        return fpartab

    def _get_fparhst(self, pid):
        """Get parhst file path
        """

        try:
            dirname = osp.dirname(self.files['parhst'][0])
        except IndexError:
            return None
        fpattern = '{0:s}.par{1:d}.csv'
        fparhst = osp.join(dirname, fpattern.format(self.problem_id, pid))

        return fparhst

    class Decorators(object):
        """Class containing a collection of decorators for prompt reading of analysis
        output, (reprocessed) hst, and zprof. Used in child classes.

        """

        # JKIM: I'm sure there is a better way to achieve this, but this works
        # anyway..
        def check_pickle(read_func):
            @functools.wraps(read_func)
            def wrapper(cls, *args, **kwargs):

                # Convert positional args to keyword args
                from inspect import getcallargs
                call_args = getcallargs(read_func, cls, *args, **kwargs)
                call_args.pop('self')
                kwargs = call_args

                try:
                    prefix = kwargs['prefix']
                except KeyError:
                    prefix = '_'.join(read_func.__name__.split('_')[1:])

                if kwargs['savdir'] is not None:
                    savdir = kwargs['savdir']
                else:
                    savdir = osp.join(cls.savdir, prefix)

                force_override = kwargs['force_override']

                # Create savdir if it doesn't exist
                try:
                    if not osp.exists(savdir):
                        force_override = True
                        os.makedirs(savdir)
                except FileExistsError:
                    print('Directory exists: {0:s}'.format(savdir))
                except PermissionError as e:
                    print('Permission Error: ', e)

                if 'num' in kwargs:
                    fpkl = osp.join(savdir, '{0:s}_{1:04d}.p'.format(prefix, kwargs['num']))
                else:
                    fpkl = osp.join(savdir, '{0:s}.p'.format(prefix))

                if not force_override and osp.exists(fpkl):
                    cls.logger.info('Read from existing pickle: {0:s}'.format(fpkl))
                    with open(fpkl, 'rb') as fb:
                        res = pickle.load(fb)
                    return res
                else:
                    cls.logger.info('[check_pickle]: Read original dump.')
                    # If we are here, force_override is True or history file is updated.
                    res = read_func(cls, **kwargs)
                    try:
                        with open(fpkl, 'wb') as fb:
                            pickle.dump(res, fb)
                    except (IOError, PermissionError) as e:
                        cls.logger.warning('Could not pickle to {0:s}.'.format(fpkl))
                    return res

            return wrapper

        def check_pickle_hst(read_hst):

            @functools.wraps(read_hst)
            def wrapper(cls, *args, **kwargs):
                if 'savdir' in kwargs:
                    savdir = kwargs['savdir']
                else:
                    savdir = osp.join(cls.savdir, 'hst')

                if 'force_override' in kwargs:
                    force_override = kwargs['force_override']
                else:
                    force_override = False

                # Create savdir if it doesn't exist
                if not osp.exists(savdir):
                    try:
                        os.makedirs(savdir)
                        force_override = True
                    except (IOError, PermissionError) as e:
                        cls.logger.warning('Could not make directory')

                fpkl = osp.join(savdir, osp.basename(cls.files['hst']) +
                                 '.{0:s}.mod.p'.format(cls.basename))
                #fpkl = osp.join(savdir, osp.basename(cls.files['hst']) + '.mod.p')

                # Check if the original history file is updated
                if not force_override and osp.exists(fpkl) and \
                   osp.getmtime(fpkl) > osp.getmtime(cls.files['hst']):
                    cls.logger.info('[read_hst]: Reading pickle.')
                    #print('[read_hst]: Reading pickle.')
                    hst = pd.read_pickle(fpkl)
                    cls.hst = hst
                    return hst
                else:
                    cls.logger.info('[read_hst]: Reading original hst file.')
                    # If we are here, force_override is True or history file is updated.
                    # Call read_hst function
                    hst = read_hst(cls, *args, **kwargs)
                    try:
                        hst.to_pickle(fpkl)
                    except (IOError, PermissionError) as e:
                        cls.logger.warning('[read_hst]: Could not pickle hst to {0:s}.'.format(fpkl))
                    return hst

            return wrapper

        def check_netcdf_zprof(_read_zprof):

            @functools.wraps(_read_zprof)
            def wrapper(cls, *args, **kwargs):
                if 'savdir' in kwargs:
                    savdir = kwargs['savdir']
                    if savdir is None:
                        savdir = osp.join(cls.savdir, 'zprof')
                else:
                    savdir = osp.join(cls.savdir, 'zprof')

                if 'force_override' in kwargs:
                    force_override = kwargs['force_override']
                else:
                    force_override = False

                if 'phase' in kwargs:
                    phase = kwargs['phase']
                else:
                    phase = 'whole'

                # Create savdir if it doesn't exist
                if not osp.exists(savdir):
                    os.makedirs(savdir)
                    force_override = True

                fnetcdf = '{0:s}.{1:s}.zprof.{2:s}.mod.nc'.format(
                    cls.problem_id, phase, cls.basename)
                fnetcdf = osp.join(savdir, fnetcdf)

                # Check if the original history file is updated
                mtime = max([osp.getmtime(f) for f in cls.files['zprof']])

                if not force_override and osp.exists(fnetcdf) and \
                   osp.getmtime(fnetcdf) > mtime:
                    cls.logger.info('[read_zprof]: Read {0:s}'.format(phase) + \
                                    ' zprof from existing NetCDF dump.')
                    ds = xr.open_dataset(fnetcdf)
                    return ds
                else:
                    cls.logger.info('[read_zprof]: Read from original {0:s}'.\
                        format(phase) + ' zprof dump and renormalize.'.format(phase))
                    # If we are here, force_override is True or zprof files are updated.
                    # Read original zprof dumps.
                    ds = _read_zprof(cls, phase, savdir, force_override)

                    # Somehow overwriting with mode='w' in to_netcdf doesn't work..
                    # Delete file first
                    if osp.exists(fnetcdf):
                        os.remove(fnetcdf)

                    try:
                        ds.to_netcdf(fnetcdf, mode='w')
                    except (IOError, PermissionError) as e:
                        cls.logger.warning('[read_zprof]: Could not netcdf to {0:s}.'\
                                           .format(fnetcdf))
                    return ds

            return wrapper


# Would be useful to have something like this for each problem
class LoadSimAll(object):
    """Class to load multiple simulations

    """
    def __init__(self, models):

        self.models = list(models.keys())
        self.basedirs = dict()

        for mdl, basedir in models.items():
            self.basedirs[mdl] = basedir

    def set_model(self, model, savdir=None, load_method='pyathena',
                  units=Units(kind='LV', muH=1.4271),
                  verbose=False):
        self.model = model
        self.sim = LoadSim(self.basedirs[model], savdir=savdir,
                           load_method=load_method,
                           units=units, verbose=verbose)
        return self.sim<|MERGE_RESOLUTION|>--- conflicted
+++ resolved
@@ -214,19 +214,9 @@
         # Set metadata
         self._get_domain_from_par(self.par)
         try:
-<<<<<<< HEAD
-            config_time = self.par['configure']['config_date']
-            # Avoid un-recognized timezone FutureWarning
-            config_time = config_time.replace('PDT ', '')
-            config_time = config_time.replace('EDT ', '')
-            config_time = config_time.replace('EST ', '')
-            self.config_time = pd.to_datetime(config_time).tz_localize('US/Pacific')
-            #self.config_time = self.config_time
-=======
             k = 'Configure_date' if self.athena_pp else 'config_date'
             self._config_time = pd.to_datetime(dateutil.parser.parse(
             self.par['configure'][k])).tz_convert('US/Pacific')
->>>>>>> c4ce7ac2
         except:
             self._config_time = None
 
@@ -745,281 +735,7 @@
         domain['center'] = 0.5*(domain['le'] + domain['re'])
         domain['time'] = None
 
-<<<<<<< HEAD
-            # Find problem_id.task_time.txt
-            ftasktime = self._find_match(tasktime_patterns)
-            if ftasktime:
-                self.files['task_time'] = ftasktime[0]
-                self.logger.info('task_time: {0:s}'.format(self.files['task_time']))
-            else:
-                self.logger.info('{}.task_time.txt not found.'.format(self.problem_id))
-
-        # Find history dump and
-        # Extract problem_id (prefix for output file names)
-        # Assumes that problem_id does not contain '.'
-        if 'hst' in self.out_fmt:
-            fhst = self._find_match(hst_patterns)
-            if fhst:
-                self.files['hst'] = fhst[0]
-                if not hasattr(self, 'problem_id'):
-                    self.problem_id = osp.basename(self.files['hst']).split('.')[:-1]
-                self.logger.info('hst: {0:s}'.format(self.files['hst']))
-            else:
-                self.logger.warning('Could not find hst file in {0:s}'.\
-                                    format(self.basedir))
-
-        # Find sn dump
-        if self.athena_pp:
-            fsn = self._find_match(sn_patterns)
-            if fsn:
-                self.files['sn'] = fsn[0]
-                self.logger.info('sn: {0:s}'.format(self.files['sn']))
-            else:
-                if self.par is not None:
-                    # Issue warning only if iSN is nonzero
-                    try:
-                        if self.par['feedback']['iSN'] != 0:
-                            self.logger.warning('Could not find sn file in {0:s},' +
-                            ' but <feedback>/iSN={1:d}'.\
-                            format(self.basedir, self.par['feedback']['iSN']))
-                    except KeyError:
-                        pass
-
-            # Find sphst dump
-            fsphst = self._find_match(sphst_patterns)
-            if fsphst:
-                self.files['sphst'] = fsphst
-                self.nums_sphst = [int(f[-10:-5]) for f in self.files['sphst']]
-                self.logger.info('sphst: {0:s} nums: {1:d}-{2:d}'.format(
-                    osp.dirname(self.files['sphst'][0]),
-                    self.nums_sphst[0], self.nums_sphst[-1]))
-
-        # Find vtk files
-        # vtk files in both basedir (joined) and in basedir/id0
-        if 'vtk' in self.out_fmt and not self.athena_pp:
-            self.files['vtk'] = self._find_match(vtk_patterns)
-            self.files['vtk_id0'] = self._find_match(vtk_id0_patterns)
-            self.files['vtk_tar'] = self._find_match(vtk_tar_patterns)
-            if not self.files['vtk'] and not self.files['vtk_id0'] and \
-               not self.files['vtk_tar']:
-                self.logger.warning(
-                    'vtk files not found in {0:s}'.format(self.basedir))
-                self.nums = None
-                self.nums_id0 = None
-            else:
-                self.nums = [int(f[-8:-4]) for f in self.files['vtk']]
-                self.nums_id0 = [int(f[-8:-4]) for f in self.files['vtk_id0']]
-                self.nums_tar = [int(f[-8:-4]) for f in self.files['vtk_tar']]
-                if self.nums_id0:
-                    self.logger.info('vtk in id0: {0:s} nums: {1:d}-{2:d}'.format(
-                        osp.dirname(self.files['vtk_id0'][0]),
-                        self.nums_id0[0], self.nums_id0[-1]))
-                    if not hasattr(self, 'problem_id'):
-                        self.problem_id = osp.basename(self.files['vtk_id0'][0]).split('.')[-2:]
-                if self.nums:
-                    self.logger.info('vtk (joined): {0:s} nums: {1:d}-{2:d}'.format(
-                        osp.dirname(self.files['vtk'][0]),
-                        self.nums[0], self.nums[-1]))
-                    if not hasattr(self, 'problem_id'):
-                        self.problem_id = osp.basename(self.files['vtk'][0]).split('.')[-2:]
-                else:
-                    self.nums = self.nums_id0
-                if self.nums_tar:
-                    self.logger.info('vtk in tar: {0:s} nums: {1:d}-{2:d}'.format(
-                        osp.dirname(self.files['vtk_tar'][0]),
-                        self.nums_tar[0], self.nums_tar[-1]))
-                    if not hasattr(self, 'problem_id'):
-                        self.problem_id = osp.basename(self.files['vtk_tar'][0]).split('.')[-2:]
-                    self.nums = self.nums_tar
-            try:
-                self.nums_vtk_all = list(set(self.nums)|
-                                         set(self.nums_id0)|
-                                         set(self.nums_tar))
-                self.nums_vtk_all.sort()
-            except TypeError:
-                self.nums_vtk_all = []
-
-            # Check (joined) vtk file size
-            sizes = [os.stat(f).st_size for f in self.files['vtk']]
-            if len(set(sizes)) > 1:
-                size = max(set(sizes), key=sizes.count)
-                flist = [(i, s // 1024**2) for i, s in enumerate(sizes) if s != size]
-                self.logger.warning('Vtk file size is not unique.')
-                for f in flist:
-                   self.logger.debug('vtk num:', f[0], 'size [MB]:', f[1])
-
-            # Check (tarred) vtk file size
-            sizes = [os.stat(f).st_size for f in self.files['vtk_tar']]
-            if len(set(sizes)) > 1:
-                size = max(set(sizes), key=sizes.count)
-                flist = [(i, s // 1024**2) for i, s in enumerate(sizes) if s != size]
-                self.logger.warning('Vtk file size is not unique.')
-                for f in flist:
-                   self.logger.debug('vtk num:', f[0], 'size [MB]:', f[1])
-        elif 'vtk' in self.out_fmt and self.athena_pp:
-            # Athena++ vtk files
-            self.files['vtk'] = self._find_match(vtk_athenapp_patterns)
-            self.nums_vtk = list(set([int(f[-9:-4]) for f in self.files['vtk']]))
-            self.nums_vtk.sort()
-
-        # Find hdf5 files
-        # hdf5 files in basedir
-        if 'hdf5' in self.out_fmt:
-            self.files['hdf5'] = dict()
-            self.nums_hdf5 = dict()
-            for i,v in zip(self.hdf5_outid,self.hdf5_outvar):
-                hdf5_patterns_ = []
-                for p in hdf5_patterns:
-                    p = list(p)
-                    p[-1] = p[-1].replace('out?', 'out{0:d}'.format(i))
-                    hdf5_patterns_.append(tuple(p))
-                self.files['hdf5'][v] = self._find_match(hdf5_patterns_)
-                if not self.files['hdf5'][v]:
-                    self.logger.warning(
-                        'hdf5 ({0:s}) files not found in {1:s}'.\
-                        format(v,self.basedir))
-                    self.nums_hdf5[v] = None
-                else:
-                    self.nums_hdf5[v] = [int(f[-11:-6]) \
-                                              for f in self.files['hdf5'][v]]
-                    self.logger.info('hdf5 ({0:s}): {1:s} nums: {2:d}-{3:d}'.format(
-                        v, osp.dirname(self.files['hdf5'][v][0]),
-                        self.nums_hdf5[v][0], self.nums_hdf5[v][-1]))
-                    if not hasattr(self, 'problem_id'):
-                        self.problem_id = osp.basename(
-                            self.files['hdf5'][self._hdf5_outvar_def][0]).split('.')[-2:]
-            # Set nums array
-            self.nums = self.nums_hdf5[self._hdf5_outvar_def]
-
-        # Find starpar files
-        if 'starpar_vtk' in self.out_fmt:
-            fstarpar = self._find_match(starpar_patterns)
-            if fstarpar:
-                self.files['starpar_vtk'] = fstarpar
-                self.nums_starpar = [int(f[-16:-12]) for f in self.files['starpar_vtk']]
-                self.logger.info('starpar_vtk: {0:s} nums: {1:d}-{2:d}'.format(
-                    osp.dirname(self.files['starpar_vtk'][0]),
-                    self.nums_starpar[0], self.nums_starpar[-1]))
-            else:
-                self.logger.warning(
-                    'starpar files not found in {0:s}.'.format(self.basedir))
-
-        # Find partab files
-        if 'partab' in self.out_fmt:
-            self.files['partab'] = dict()
-            self.nums_partab = dict()
-            for partag in self.partags:
-                partab_patterns_ = []
-                for p in partab_patterns:
-                    p = list(p)
-                    p[-1] = p[-1].replace('par?', partag)
-                    partab_patterns_.append(tuple(p))
-                self.files['partab'][partag] = self._find_match(partab_patterns_)
-                if not self.files['partab'][partag]:
-                    self.logger.warning(
-                        'partab ({0:s}) files not found in {1:s}'.\
-                        format(partag, self.basedir))
-                    self.nums_partab[partag] = None
-                else:
-                    self.nums_partab[partag] = [int(f[-14:-9])
-                                                 for f in self.files['partab'][partag]]
-                    self.logger.info('partab ({0:s}): {1:s} nums: {2:d}-{3:d}'.format(
-                        partag, osp.dirname(self.files['partab'][partag][0]),
-                        self.nums_partab[partag][0], self.nums_partab[partag][-1]))
-
-        # Find parhst files
-        if self.athena_pp and any(['particle' in k for k in self.par.keys()]):
-            fparhst = self._find_match(parhst_patterns)
-            if fparhst:
-                self.files['parhst'] = fparhst
-                self.pids = [int(f.split('/')[-1].split('.')[1].strip('par'))
-                            for f in self.files['parhst']]
-                self.pids.sort()
-                self.logger.info('parhst: {0:s} pids: {1:d}-{2:d}'.format(
-                    osp.dirname(self.files['parhst'][0]),
-                    self.pids[0], self.pids[-1]))
-            else:
-                self.pids = []
-                self.logger.warning(
-                    'parhst files not found in {0:s}.'.format(self.basedir))
-
-        # Find zprof files
-        # Multiple zprof files for each snapshot.
-        if 'zprof' in self.out_fmt:
-            fzprof = self._find_match(zprof_patterns)
-            if fzprof:
-                self.files['zprof'] = fzprof
-                self.nums_zprof = dict()
-                self.phase = []
-                for f in self.files['zprof']:
-                    _, num, ph, _ = osp.basename(f).split('.')[-4:]
-                    try:
-                        self.nums_zprof[ph].append(int(num))
-                    except KeyError:
-                        self.phase.append(ph)
-                        self.nums_zprof[ph] = []
-                        self.nums_zprof[ph].append(int(num))
-
-                # Check if number of files for each phase matches
-                num = [len(self.nums_zprof[ph]) for ph in self.nums_zprof.keys()]
-                if not all(num):
-                    self.logger.warning('Number of zprof files doesn\'t match.')
-                    self.logger.warning(', '.join(['{0:s}: {1:d}'.format(ph, \
-                        len(self.nums_zprof[ph])) for ph in self.phase][:-1]))
-                else:
-                    self.logger.info('zprof: {0:s} nums: {1:d}-{2:d}'.format(
-                    osp.dirname(self.files['zprof'][0]),
-                    self.nums_zprof[self.phase[0]][0],
-                    self.nums_zprof[self.phase[0]][-1]))
-
-            else:
-                self.logger.warning(
-                    'zprof files not found in {0:s}.'.format(self.basedir))
-
-        # 2d vtk files
-        self._fmt_vtk2d_not_found = []
-        for fmt in self.out_fmt:
-            if '.vtk' in fmt:
-                fmt = fmt.split('.')[0]
-                patterns = [('id0', '*.????.{0:s}.vtk'.format(fmt)),
-                    ('{0:s}'.format(fmt), '*.????.{0:s}.vtk'.format(fmt))]
-                files = self._find_match(patterns)
-                if files:
-                    self.files[f'{fmt}'] = files
-                    setattr(self, f'nums_{fmt}', [int(osp.basename(f).split('.')[1]) \
-                                                  for f in self.files[f'{fmt}']])
-                else:
-                    # Some 2d vtk files may not be found in id0 folder (e.g., slices)
-                    self._fmt_vtk2d_not_found.append(fmt)
-
-        if self._fmt_vtk2d_not_found:
-            self.logger.info('These vtk files need to be found ' + \
-                             'using find_files_vtk2d() method: ' + \
-                             ', '.join(self._fmt_vtk2d_not_found))
-        # Find rst files
-        if 'rst' in self.out_fmt:
-            if hasattr(self,'problem_id'):
-                rst_patterns = [('rst','{}.*.rst'.format(self.problem_id)),
-                                ('rst','{}.*.tar'.format(self.problem_id)),
-                                ('id0','{}.*.rst'.format(self.problem_id)),
-                                ('{}.*.rst'.format(self.problem_id),)]
-                frst = self._find_match(rst_patterns)
-                if frst:
-                    self.files['rst'] = frst
-                    if self.athena_pp:
-                        numbered_rstfiles = [f for f in self.files['rst'] if 'final' not in f]
-                        self.nums_rst = [int(f[-9:-4]) for f in numbered_rstfiles]
-                    else:
-                        self.nums_rst = [int(f[-8:-4]) for f in self.files['rst']]
-                    self.logger.info('rst: {0:s} nums: {1:d}-{2:d}'.format(
-                                     osp.dirname(self.files['rst'][0]),
-                                     self.nums_rst[0], self.nums_rst[-1]))
-                else:
-                    self.logger.info(
-                        'rst files not found in {0:s}.'.format(self.basedir))
-=======
         self._domain = domain
->>>>>>> c4ce7ac2
 
     def find_files_vtk2d(self):
 
