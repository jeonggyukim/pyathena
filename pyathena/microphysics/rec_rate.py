"""Computes recombination rate
"""

import os
import os.path as osp
import numpy as np
import matplotlib.pyplot as plt
import pathlib

class RecRate(object):
<<<<<<< HEAD
    """Class to compute Badnell (radiative/dielectronic) recombination rates,
=======
    """Class to compute Badnell (radiative/dielectronic) recombination rates, 
>>>>>>> 258ce01b
    Draine (2011)'s recombination rates
    """

    def __init__(self):
        # read data
        self._read_data()

    def _read_data(self):

        basedir = osp.join(pathlib.Path(__file__).parent.absolute(),
                           '../../data/microphysics')

        self.fname_dr_C = os.path.join(basedir, 'badnell_dr_C.dat')
        self.fname_dr_E = os.path.join(basedir, 'badnell_dr_E.dat')
        self.fname_rr = os.path.join(basedir, 'badnell_rr.dat')
<<<<<<< HEAD

=======
        
>>>>>>> 258ce01b
        # Read dielectronic recombination rate data
        with open(self.fname_dr_C, 'r') as fp:
            lines1 = fp.readlines()

        with open(self.fname_dr_E, 'r') as fp:
            lines2 = fp.readlines()

        i0 = 4
        nline = len(lines1) - i0
        if len(lines1) != len(lines2):
            print('Check data file (lines1, lines2) = {0:d}, {1:d}',
                  len(lines1), len(lines2))
            raise

        self.Zd = np.zeros(nline, dtype='uint8')
        self.Nd = np.zeros(nline, dtype='uint8')
        self.Md = np.zeros(nline, dtype='uint8')
        self.Wd = np.zeros(nline, dtype='uint8')
        self.Cd = np.zeros((nline, 9))
        self.Ed = np.zeros((nline, 9))
        self.nd = np.zeros(nline, dtype='uint8')

        for i, (l1, l2) in enumerate(zip(lines1[i0:i0 + nline],
                                         lines2[i0:i0 + nline])):
            l1 = l1.split()
            l2 = l2.split()
            # Make sure that Z, N, M, W all match
            if int(l1[0]) == int(l2[0]) and \
               int(l1[1]) == int(l2[1]) and \
               int(l1[2]) == int(l2[2]) and \
               int(l1[3]) == int(l2[3]):
                self.Zd[i] = int(l1[0])
                self.Nd[i] = int(l1[1])
                self.Md[i] = int(l1[2])
                self.Wd[i] = int(l1[3])
                for j, l1_ in enumerate(l1[4:]):
                    self.Cd[i, j] = float(l1_)
                for j, l2_ in enumerate(l2[4:]):
                    self.Ed[i, j] = float(l2_)
                self.nd[i] = j + 1
            else:
                print("Columns do not match!")
                raise

        del lines1, lines2

        # Read radiative recombination rate data
        with open(self.fname_rr, 'r') as fp:
            lines = fp.readlines()

        i0 = 4
        nline = len(lines) - i0

        self.Zr = np.zeros(nline, dtype='uint8')
        self.Nr = np.zeros(nline, dtype='uint8')
        self.Mr = np.zeros(nline, dtype='uint8')
        self.Wr = np.zeros(nline, dtype='uint8')
        self.Ar = np.zeros(nline)
        self.Br = np.zeros(nline)
        self.T0r = np.zeros(nline)
        self.T1r = np.zeros(nline)
        self.Cr = np.zeros(nline)
        self.T2r = np.zeros(nline)
        # Use modifed B for low-charge ions
        self.modr = np.zeros(nline, dtype='bool')

        for i, l1 in enumerate(lines[i0:i0 + nline]):
            l1 = l1.split()
            self.Zr[i] = int(l1[0])
            self.Nr[i] = int(l1[1])
            self.Mr[i] = int(l1[2])
            self.Wr[i] = int(l1[3])
            self.Ar[i] = float(l1[4])
            self.Br[i] = float(l1[5])
            self.T0r[i] = float(l1[6])
            self.T1r[i] = float(l1[7])
            try:
                self.Cr[i] = float(l1[8])
                self.T2r[i] = float(l1[9])
                self.modr[i] = True
            except IndexError:
                self.modr[i] = False

    def get_rr_rate(self, Z, N, T, M=1):
        """
        Calculate radiative recombination rate coefficient

        Parameters
        ----------
        Z : int
            Nuclear Charge
        N : int
            Number of electrons of the initial target ion
        T : array of floats
            Temperature [K]
        M : int
            Initial metastable levels (M=1 for the ground state) of the ground
            and metastable terms. The defualt value is 1.

        Returns
        -------
        rr: array of floats
            Radiative recombination coefficients [cm^3 s^-1]
        """

        c1 = self.Zr == Z
        c2 = self.Nr == N
        c3 = self.Mr == M
        idx = np.where(c1 & c2 & c3)
        i = idx[0][0]
        sqrtTT0 = np.sqrt(T/self.T0r[i])
        sqrtTT1 = np.sqrt(T/self.T1r[i])
        if self.modr[i]:
            B = self.Br[i] + self.Cr[i]*np.exp(-self.T2r[i]/T)
        else:
            B = self.Br[i]

        rr = self.Ar[i] / (sqrtTT0 * (1.0 + sqrtTT0)**(1.0 - B) * \
            (1.0 + sqrtTT1)**(1.0 + B))

        return rr

    def get_dr_rate(self, Z, N, T, M=1):
        """
        Calculate dielectronic recombination rate coefficient

        Parameters
        ----------
        Z : int
            Nuclear Charge
        N : int
            Number of electrons of the initial target ion (before recombination)
        T : array of floats
            Temperature [K]
        M : int
            Initial metastable levels (M=1 for the ground state) of the ground
            and metastable terms. The defualt value is 1.

        Returns
        -------
        rr: array of floats
            Dielectronic recombination coefficients [cm^3 s^-1]
        """

        c1 = self.Zd == Z
        c2 = self.Nd == N
        c3 = self.Md == M
<<<<<<< HEAD

        idx = np.where(c1 & c2 & c3)

=======
        
        idx = np.where(c1 & c2 & c3)

>>>>>>> 258ce01b
        i = idx[0][0]
        dr = 0.0
        for m in range(self.nd[i]):
            dr += self.Cd[i, m]*np.exp(-self.Ed[i, m]/T)

        dr *= T**(-1.5)
        return dr

    def get_rec_rate(self, Z, N, T, M=1, kind='badnell'):
        """
        Calculate radiative + dielectronic recombination rate coefficient

        Parameters
        ----------
        Z : int
            Nuclear Charge
        N : int
            Number of electrons of the initial target ion (before recombination)
        T : array of floats
            Temperature [K]
        M : int
            Initial metastable levels (M=1 for the ground state) of the ground
            and metastable terms. The defualt value is 1.
        kind : str
            Set to 'badnell' to use fits Badnell fits or 'dr11' to use
            Draine (2011)'s formula.

        Returns
        -------
        rrate: array of floats
            Recombination rate coefficient [cm^3 s^-1]
        """

        if kind == 'badnell':
            if Z == 1: # No dielectronic recombination
                return self.get_rr_rate(Z, N, T, M=M)
            else:
                return self.get_rr_rate(Z, N, T, M=M) + \
                  self.get_dr_rate(Z, N, T, M=M)
        elif kind == 'dr11':
            if Z == 1:
                return self.get_rec_rate_H_caseA(T)
            else:
                print('Z > 1 is not supported for dr11 recombination rate.')
                raise

    @staticmethod
    def get_rec_rate_H_caseA(T):
        """Compute case A recombination rate coefficient for H
        Table 14.1 in Draine (2011)
        """
        T4 = T*1e-4
        return 4.13e-13*T4**(-0.7131 - 0.0115*np.log(T4))

    @staticmethod
    def get_rec_rate_H_caseB(T,dr11=False):
        """Compute case B recombination rate coefficient for H
        Table 14.1 in Draine (2011)
        """
        # this is in Draine (2011)
        if dr11:
            T4 = T*1e-4
            return 2.54e-13*T4**(-0.8163 - 0.0208*np.log(T4))
        else:
            # this is what is actually in cool_tigress.c
            Tinv = 1/T
            bb = 315614.0*Tinv
            cc = 115188.0*Tinv
            return 2.753e-14 * bb**1.5 * (1.0 + cc**0.407)**-2.242



    @staticmethod
    def get_alpha_gr(T, psi, Z):

        # Parameters for Fit (14.37) to Grain Recombination Rate coefficients
        # alpha_gr(X +) for selected ions. (Draine 2011)
        C = dict()
        C['H'] = np.array([12.25, 8.074e-6, 1.378, 5.087e2, 1.586e-2, 0.4723, 1.102e-5])
        C['He']= np.array([5.572, 3.185e-7, 1.512, 5.115e3, 3.903e-7, 0.4956, 5.494e-7])
        C['C'] = np.array([45.58, 6.089e-3, 1.128, 4.331e2, 4.845e-2, 0.8120, 1.333e-4])
        C['Mg']= np.array([2.510, 8.116e-8, 1.864, 6.170e4, 2.169e-6, 0.9605, 7.232e-5])
        C['S'] = np.array([3.064, 7.769e-5, 1.319, 1.087e2, 3.475e-1, 0.4790, 4.689e-2])
        C['Ca']= np.array([1.636, 8.208e-9, 2.289, 1.254e5, 1.349e-9, 1.1506, 7.204e-4])

        if Z == 1:
            e = 'H'
        elif Z == 2:
            e = 'He'
        elif Z == 6:
            e = 'C'
        elif Z == 12:
            e = 'Mg'
        elif Z == 16:
            e = 'S'
        elif Z == 20:
            e = 'Ca'

        return 1e-14*C[e][0]/(1.0 + C[e][1]*psi**C[e][2]*\
                (1.0 + C[e][3]*T**C[e][4]*psi**(-C[e][5]-C[e][6]*np.log(T))))

    @staticmethod
    def get_rec_rate_grain(ne, G0, T, Z):
        """Compute grain assisted recombination coefficient
        Ch 14.8 in Draine (2011)
        """

        psi = G0*T**0.5/ne
        return RecRate.get_alpha_gr(T, psi, Z)

    def plt_rec_rate(self, Z, N, M=1):

        T = np.logspace(3, 6)
        # Z = ct.EnumAtom.He.value
        # N = Z - 1
        # M = M
        plt.loglog(T, self.get_rec_rate(Z, N, T, M=M), '-')
        plt.loglog(T, self.get_rr_rate(Z, N, T, M=M), ':')
        plt.loglog(T, self.get_dr_rate(Z, N, T, M=M), '--')
        plt.ylim(1e-14, 1e-10)
        return plt.gca()<|MERGE_RESOLUTION|>--- conflicted
+++ resolved
@@ -8,14 +8,10 @@
 import pathlib
 
 class RecRate(object):
-<<<<<<< HEAD
-    """Class to compute Badnell (radiative/dielectronic) recombination rates,
-=======
     """Class to compute Badnell (radiative/dielectronic) recombination rates, 
->>>>>>> 258ce01b
     Draine (2011)'s recombination rates
     """
-
+    
     def __init__(self):
         # read data
         self._read_data()
@@ -28,15 +24,11 @@
         self.fname_dr_C = os.path.join(basedir, 'badnell_dr_C.dat')
         self.fname_dr_E = os.path.join(basedir, 'badnell_dr_E.dat')
         self.fname_rr = os.path.join(basedir, 'badnell_rr.dat')
-<<<<<<< HEAD
-
-=======
-        
->>>>>>> 258ce01b
+        
         # Read dielectronic recombination rate data
         with open(self.fname_dr_C, 'r') as fp:
             lines1 = fp.readlines()
-
+            
         with open(self.fname_dr_E, 'r') as fp:
             lines2 = fp.readlines()
 
@@ -46,7 +38,7 @@
             print('Check data file (lines1, lines2) = {0:d}, {1:d}',
                   len(lines1), len(lines2))
             raise
-
+        
         self.Zd = np.zeros(nline, dtype='uint8')
         self.Nd = np.zeros(nline, dtype='uint8')
         self.Md = np.zeros(nline, dtype='uint8')
@@ -54,7 +46,7 @@
         self.Cd = np.zeros((nline, 9))
         self.Ed = np.zeros((nline, 9))
         self.nd = np.zeros(nline, dtype='uint8')
-
+        
         for i, (l1, l2) in enumerate(zip(lines1[i0:i0 + nline],
                                          lines2[i0:i0 + nline])):
             l1 = l1.split()
@@ -76,7 +68,7 @@
             else:
                 print("Columns do not match!")
                 raise
-
+        
         del lines1, lines2
 
         # Read radiative recombination rate data
@@ -85,7 +77,7 @@
 
         i0 = 4
         nline = len(lines) - i0
-
+        
         self.Zr = np.zeros(nline, dtype='uint8')
         self.Nr = np.zeros(nline, dtype='uint8')
         self.Mr = np.zeros(nline, dtype='uint8')
@@ -137,7 +129,7 @@
         rr: array of floats
             Radiative recombination coefficients [cm^3 s^-1]
         """
-
+        
         c1 = self.Zr == Z
         c2 = self.Nr == N
         c3 = self.Mr == M
@@ -154,7 +146,7 @@
             (1.0 + sqrtTT1)**(1.0 + B))
 
         return rr
-
+            
     def get_dr_rate(self, Z, N, T, M=1):
         """
         Calculate dielectronic recombination rate coefficient
@@ -180,20 +172,14 @@
         c1 = self.Zd == Z
         c2 = self.Nd == N
         c3 = self.Md == M
-<<<<<<< HEAD
-
+        
         idx = np.where(c1 & c2 & c3)
 
-=======
-        
-        idx = np.where(c1 & c2 & c3)
-
->>>>>>> 258ce01b
         i = idx[0][0]
         dr = 0.0
         for m in range(self.nd[i]):
             dr += self.Cd[i, m]*np.exp(-self.Ed[i, m]/T)
-
+            
         dr *= T**(-1.5)
         return dr
 
@@ -213,7 +199,7 @@
             Initial metastable levels (M=1 for the ground state) of the ground
             and metastable terms. The defualt value is 1.
         kind : str
-            Set to 'badnell' to use fits Badnell fits or 'dr11' to use
+            Set to 'badnell' to use fits Badnell fits or 'dr11' to use 
             Draine (2011)'s formula.
 
         Returns
@@ -244,23 +230,14 @@
         return 4.13e-13*T4**(-0.7131 - 0.0115*np.log(T4))
 
     @staticmethod
-    def get_rec_rate_H_caseB(T,dr11=False):
+    def get_rec_rate_H_caseB(T):
         """Compute case B recombination rate coefficient for H
         Table 14.1 in Draine (2011)
         """
-        # this is in Draine (2011)
-        if dr11:
-            T4 = T*1e-4
-            return 2.54e-13*T4**(-0.8163 - 0.0208*np.log(T4))
-        else:
-            # this is what is actually in cool_tigress.c
-            Tinv = 1/T
-            bb = 315614.0*Tinv
-            cc = 115188.0*Tinv
-            return 2.753e-14 * bb**1.5 * (1.0 + cc**0.407)**-2.242
-
-
-
+        T4 = T*1e-4
+        return 2.54e-13*T4**(-0.8163 - 0.0208*np.log(T4))
+
+    
     @staticmethod
     def get_alpha_gr(T, psi, Z):
 
@@ -273,7 +250,7 @@
         C['Mg']= np.array([2.510, 8.116e-8, 1.864, 6.170e4, 2.169e-6, 0.9605, 7.232e-5])
         C['S'] = np.array([3.064, 7.769e-5, 1.319, 1.087e2, 3.475e-1, 0.4790, 4.689e-2])
         C['Ca']= np.array([1.636, 8.208e-9, 2.289, 1.254e5, 1.349e-9, 1.1506, 7.204e-4])
-
+    
         if Z == 1:
             e = 'H'
         elif Z == 2:
@@ -289,16 +266,16 @@
 
         return 1e-14*C[e][0]/(1.0 + C[e][1]*psi**C[e][2]*\
                 (1.0 + C[e][3]*T**C[e][4]*psi**(-C[e][5]-C[e][6]*np.log(T))))
-
+            
     @staticmethod
     def get_rec_rate_grain(ne, G0, T, Z):
         """Compute grain assisted recombination coefficient
         Ch 14.8 in Draine (2011)
         """
-
+        
         psi = G0*T**0.5/ne
         return RecRate.get_alpha_gr(T, psi, Z)
-
+    
     def plt_rec_rate(self, Z, N, M=1):
 
         T = np.logspace(3, 6)
